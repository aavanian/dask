--- conflicted
+++ resolved
@@ -4,17 +4,14 @@
 import operator
 
 from itertools import count
-<<<<<<< HEAD
 from operator import methodcaller
 from pprint import pformat
 from math import sqrt
 from functools import wraps
-=======
 from math import sqrt
 from functools import wraps
 import bisect
 from toolz import merge, partial, first, partition
->>>>>>> f907799f
 from operator import getitem, setitem
 from datetime import datetime
 
@@ -24,10 +21,6 @@
 
 import numpy as np
 import operator
-<<<<<<< HEAD
-
-=======
->>>>>>> f907799f
 try:
     from chest import Chest as Cache
 except ImportError:
