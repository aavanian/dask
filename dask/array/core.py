--- conflicted
+++ resolved
@@ -658,11 +658,6 @@
     """
     fast_functions=kwargs.get('fast_functions',
                              set([operator.getitem, np.transpose]))
-<<<<<<< HEAD
     dsk2 = core.cull(dsk, list(core.flatten(keys)))
-    dsk3 = threaded.inline(dsk2, fast_functions=fast_functions)
-=======
-    dsk2 = inline(dsk, fast_functions=fast_functions)
-    dsk3 = core.cull(dsk2, list(core.flatten(keys)))
->>>>>>> f59edc80
+    dsk3 = inline(dsk2, fast_functions=fast_functions)
     return get(dsk3, keys, **kwargs)